# rag-lifecycle-demo

## Architecture

This project implements a **Retrieval-Augmented Generation (RAG)** pipeline, enabling a Large Language Model (LLM) to answer user questions using relevant context from a custom document set.

### High-level flow

1. **Document Embedding & Storage**

   - Source documents are split into chunks.
   - Each chunk is converted into a **semantic vector embedding** using an embedding model.
   - Embeddings are stored in a **vector database** for similarity search.

2. **Query Processing**

   - The user query is embedded using the _same_ embedding model, ensuring both documents and queries live in the same semantic space.
   - The vector database retrieves the top-_k_ most relevant document chunks based on vector similarity.

3. **Prompt Assembly**

   - Retrieved context is combined with the original query to form the **Final Prompt**.
   - The final prompt is sent to the LLM.

4. **Response Generation**
   - The LLM generates a grounded response using both the query and the retrieved context.

---

### Architecture Diagram

![RAG pipeline diagram](docs/diagram.png)

## Quick Start

### Requirements

- Python 3.10+
- Ollama running locally (`ollama serve`)
- Models:
  - `nomic-embed-text:latest` (embeddings)
  - `qwen3:8b` (LLM) — or any pulled chat model

### Setup MacOS/Linux

```bash
python -m venv venv
source venv/bin/activate
pip install -r requirements.txt
ollama pull nomic-embed-text:latest
ollama pull qwen3:8b
```

### Setup Windows

```powershell
python -m venv venv
.\venv\Scripts\Activate.ps1
pip install -r requirements.txt
ollama pull nomic-embed-text:latest
ollama pull qwen3:8b
```

<<<<<<< HEAD
### Run

`node eval/run.mjs`
=======
### Run the app
npm run dev

### Run the tests
node eval/run.mjs eval/tests/golden.json

### Compare two specific archived test runs
node eval/compare.mjs eval/runs/<old>.json eval/runs/<new>.json --golden eval/tests/golden.json

### Compare newest vs previous (no args!)
node eval/compare.mjs

### Compare newest vs 3rd previous
node eval/compare.mjs --prev 3

### Golden auto-used if present, or pass explicitly
node eval/compare.mjs --prev 2 --golden eval/tests/golden.json
>>>>>>> aa05ad88
<|MERGE_RESOLUTION|>--- conflicted
+++ resolved
@@ -61,26 +61,26 @@
 ollama pull qwen3:8b
 ```
 
-<<<<<<< HEAD
-### Run
+### Run the app
 
-`node eval/run.mjs`
-=======
-### Run the app
 npm run dev
 
 ### Run the tests
+
 node eval/run.mjs eval/tests/golden.json
 
 ### Compare two specific archived test runs
+
 node eval/compare.mjs eval/runs/<old>.json eval/runs/<new>.json --golden eval/tests/golden.json
 
 ### Compare newest vs previous (no args!)
+
 node eval/compare.mjs
 
 ### Compare newest vs 3rd previous
+
 node eval/compare.mjs --prev 3
 
 ### Golden auto-used if present, or pass explicitly
-node eval/compare.mjs --prev 2 --golden eval/tests/golden.json
->>>>>>> aa05ad88
+
+node eval/compare.mjs --prev 2 --golden eval/tests/golden.json